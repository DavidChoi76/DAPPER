--- conflicted
+++ resolved
@@ -312,11 +312,7 @@
     Main use: administrate experiment **launches**.
     Also see: `xpSpace` for experiment **result presentation**.
 
-<<<<<<< HEAD
     Modifications to ``list``:
-=======
-    Modifications to `list`:
->>>>>>> 38408731
 
     - `__iadd__` (append) also for single items;
       this is hackey, but convenience is king.
@@ -326,17 +322,10 @@
 
     Add-ons:
 
-<<<<<<< HEAD
-     - ``launch()``
-     - ``print_averages()``
-     - ``gen_names()``
-     - ``inds()`` to search by kw-attrs.
-=======
     - `launch()`
     - `print_averages()`
     - `gen_names()`
     - `inds()` to search by kw-attrs.
->>>>>>> 38408731
     """
 
     def __init__(self, *args, unique=False):
